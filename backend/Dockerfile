--- conflicted
+++ resolved
@@ -9,14 +9,8 @@
 ENV UV_INDEX_URL=https://mirrors.aliyun.com/pypi/simple/
 
 # Install dependencies
-<<<<<<< HEAD
 COPY requirements.txt .
 RUN uv pip install --system --no-cache -r requirements.txt
-=======
-COPY backend/requirements.txt .
-RUN pip install --no-cache-dir -i https://pypi.tuna.tsinghua.edu.cn/simple/ \
-    --timeout 300 --retries 5 -r requirements.txt
->>>>>>> 82f0075c
 
 # Copy project files
 COPY . .
